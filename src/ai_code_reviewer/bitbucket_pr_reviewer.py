--- conflicted
+++ resolved
@@ -2,10 +2,7 @@
 import base64
 import requests
 import logging
-<<<<<<< HEAD
 import re
-=======
->>>>>>> 7b8ae7f3
 from typing import Dict, List, Optional
 from .code_reviewer import CodeReviewer
 from .gemini_client import GeminiAIClient
@@ -42,7 +39,6 @@
         }
         # Initialize GeminiAIClient with default retry settings
         self.code_reviewer = CodeReviewer(client=GeminiAIClient(max_retries=3, retry_delay=2))
-<<<<<<< HEAD
         
         # Load guidelines
         guidelines_path = os.getenv('REVIEW_GUIDELINES_PATH', 'guidelines.md')
@@ -51,8 +47,6 @@
             logger.info(f"Loaded review guidelines from {guidelines_path}")
         else:
             logger.warning(f"No guidelines found at {guidelines_path}, using default review criteria")
-=======
->>>>>>> 7b8ae7f3
 
     def get_pr_details(self, pr_number: int) -> Dict:
         """
@@ -361,7 +355,7 @@
         """
         logger.info(f"Posting review comments for PR #{pr_number}")
         
-        # Post a summary comment in the overview
+        # Post a summary comment in the overview 
         summary_url = f"{self.base_url}/pullrequests/{pr_number}/comments"
         summary_payload = {
             "content": {
